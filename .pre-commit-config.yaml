--- conflicted
+++ resolved
@@ -1,43 +1,3 @@
-<<<<<<< HEAD
-repos:
--   repo: https://github.com/pre-commit/pre-commit-hooks
-    rev: v4.5.0
-    hooks:
-    -   id: check-yaml
-    -   id: end-of-file-fixer
-    -   id: trailing-whitespace
-    -   id: check-docstring-first
-    -   id: pretty-format-json
-    -   id: check-toml
-    -   id: detect-private-key
--   repo: https://github.com/pycqa/isort
-    rev: 5.12.0
-    hooks:
-    -   id: isort
--   repo: https://github.com/psf/black
-    rev: 23.12.1
-    hooks:
-    -   id: black
-        args: [--line-length=120]
--   repo: https://github.com/PyCQA/flake8
-    rev: 7.0.0
-    hooks:
-    -   id: flake8
-        args: [--max-line-length=120]
--   repo: https://github.com/PyCQA/autoflake
-    rev: v2.2.1
-    hooks:
-    -   id: autoflake
-        args:
-        - --in-place
-        - --remove-unused-variables
-        - --remove-all-unused-imports
-        - --expand-star-imports
--   repo: https://github.com/pycqa/pydocstyle
-    rev: 4.0.0
-    hooks:
-    -   id: pydocstyle
-=======
     repos:
     -   repo: https://github.com/pre-commit/pre-commit-hooks
         rev: v4.5.0
@@ -75,5 +35,4 @@
     -   repo: https://github.com/pycqa/pydocstyle
         rev: 4.0.0
         hooks:
-        -   id: pydocstyle
->>>>>>> 55d7a64e
+        -   id: pydocstyle